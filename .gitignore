--- conflicted
+++ resolved
@@ -1,13 +1,7 @@
-.env
-/src/__pycache__/
-*.pyc
-.aws
-<<<<<<< HEAD
-.venv
-instance
-venv
-
-=======
-.venv/
-/src/instance
->>>>>>> 1dd73e03
+.env
+/src/__pycache__/
+*.pyc
+.aws
+.venv
+instance
+venv